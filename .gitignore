node_modules/
.wrangler/
<<<<<<< HEAD
.terraform/
infrastructure/terraform/.env
=======

# ESLint cache
.eslintcache

# Legacy directories intentionally pruned
backend/docs/
specs/002-docker-compose-up/
specs/003-web-cloudflare-cloudflare/
frontend/src/pages/legacy/
tests/performance/
tests/integration/legacy/

# Frontend build output
frontend/dist/

# Screenshots
.screenshots/
screenshots/
>>>>>>> 9ef12bd6
<|MERGE_RESOLUTION|>--- conflicted
+++ resolved
@@ -1,9 +1,7 @@
 node_modules/
 .wrangler/
-<<<<<<< HEAD
 .terraform/
 infrastructure/terraform/.env
-=======
 
 # ESLint cache
 .eslintcache
@@ -21,5 +19,4 @@
 
 # Screenshots
 .screenshots/
-screenshots/
->>>>>>> 9ef12bd6
+screenshots/