--- conflicted
+++ resolved
@@ -138,11 +138,7 @@
             <ShareToXButton
               text={log.title}
               url={window.location.href}
-<<<<<<< HEAD
-              hashtags={log.tags?.map((tag) => tag.name) || []}
-=======
               hashtags={log.associated_tags?.map(tag => tag.name) || []}
->>>>>>> cace2470
               size="sm"
               variant="outline"
               className="text-sky-600 border-sky-200 hover:bg-sky-50"
