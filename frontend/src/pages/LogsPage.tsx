import { useEffect, useState } from 'react';
import { api } from '@/services/api';
import { Log } from '@/models';
import { LogForm } from '@/components/LogForm';
import { Button } from '@/components/ui/button';
import { Input } from '@/components/ui/input';
import {
  Card,
  CardContent,
  CardFooter,
  CardHeader,
  CardTitle,
} from '@/components/ui/card';
import { Link, useNavigate } from 'react-router-dom';
import { useAuth } from '@/hooks/useAuth';
import { Edit2, Trash2 } from 'lucide-react';

export function LogsPage() {
  const [logs, setLogs] = useState<Log[]>([]);
  const [loading, setLoading] = useState(true);
  const [error, setError] = useState<string | null>(null);
  const [showForm, setShowForm] = useState(false);
  const [selectedLog, setSelectedLog] = useState<Log | undefined>(undefined);
<<<<<<< HEAD
  const { isAuthenticated, user } = useAuth();
  const navigate = useNavigate();
=======
  const [searchQuery, setSearchQuery] = useState('');
  const { isAuthenticated } = useAuth();
>>>>>>> 3a77816a

  const fetchLogs = async (search?: string) => {
    try {
      setLoading(true);
      const query = search ? { search } : {};
      const response = await api.logs.$get({ query });
      if (!response.ok) {
        throw new Error('Failed to fetch logs');
      }
      const data = await response.json();
      setLogs(data.items);
    } catch (err) {
      setError(err instanceof Error ? err.message : 'An unknown error occurred');
    } finally {
      setLoading(false);
    }
  };

  useEffect(() => {
    fetchLogs();
  }, []);

  const handleSuccess = () => {
    setShowForm(false);
    setSelectedLog(undefined);
    fetchLogs(searchQuery || undefined);
  };

  const handleSearch = (e: React.FormEvent) => {
    e.preventDefault();
    fetchLogs(searchQuery || undefined);
  };

  const handleClearSearch = () => {
    setSearchQuery('');
    fetchLogs();
  };

  const handleDelete = async (id: string) => {
    if (window.confirm('Are you sure you want to delete this log?')) {
      try {
        const response = await api.logs[':id'].$delete({ param: { id } });
        if (!response.ok) {
          throw new Error('Failed to delete log');
        }
        fetchLogs();
      } catch (err) {
        alert(err instanceof Error ? err.message : 'Failed to delete log');
      }
    }
  };

  const handleEdit = (log: Log) => {
    setSelectedLog(log);
    setShowForm(true);
  };

  const handleCancel = () => {
    setShowForm(false);
    setSelectedLog(undefined);
  };

  // 未ログインでも閲覧は可能、編集操作のみログインが必要

  if (loading) {
    return (
      <div className="flex flex-col items-center justify-center min-h-[40vh] space-y-4">
        <div className="animate-spin rounded-full h-12 w-12 border-b-2 border-fresh-500"></div>
        <p className="text-gray-600">ログを読み込み中...</p>
      </div>
    );
  }

  if (error) {
    return (
      <div className="flex flex-col items-center justify-center min-h-[40vh] space-y-4 text-center">
        <div className="text-4xl">❌</div>
        <h2 className="text-xl font-bold text-red-600">エラーが発生しました</h2>
        <p className="text-gray-600">{error}</p>
        <Button onClick={fetchLogs} variant="outline">
          再試行
        </Button>
      </div>
    );
  }

  return (
    <div className="space-y-6">
      {/* ページヘッダー */}
      <div className="flex flex-col sm:flex-row sm:items-center sm:justify-between space-y-4 sm:space-y-0">
        <div>
          <h1 className="text-3xl font-bold text-gray-900">📝 趣味ログ</h1>
          <p className="text-gray-600 mt-1">あなたの趣味活動を記録しましょう</p>
        </div>
        <Button 
          onClick={() => setShowForm(!showForm)}
          className={showForm ? "bg-gray-500 hover:bg-gray-600" : "btn-fresh"}
          disabled={!isAuthenticated}
        >
          {!isAuthenticated ? '🔒 ログインして作成' : showForm ? '✕ キャンセル' : '✏️ 新しいログを作成'}
        </Button>
      </div>

      {/* 検索フォーム */}
      <Card className="card-fresh">
        <CardContent className="pt-6">
          <form onSubmit={handleSearch} className="flex gap-2">
            <Input
              type="text"
              placeholder="🔍 ログを検索... (例: アニメ、進撃、RPG)"
              value={searchQuery}
              onChange={(e) => setSearchQuery(e.target.value)}
              className="flex-1"
            />
            <Button type="submit" className="btn-fresh">
              検索
            </Button>
            {searchQuery && (
              <Button 
                type="button" 
                variant="outline" 
                onClick={handleClearSearch}
              >
                クリア
              </Button>
            )}
          </form>
          {searchQuery && (
            <p className="text-sm text-gray-600 mt-2">
              「{searchQuery}」で検索中
            </p>
          )}
        </CardContent>
      </Card>

      {/* ログ作成フォーム */}
      {showForm && (
        <Card className="card-fresh">
          <CardHeader>
            <CardTitle className="flex items-center space-x-2">
              <span>{selectedLog ? '✏️' : '✨'}</span>
              <span>{selectedLog ? 'ログを編集' : '新しいログを作成'}</span>
            </CardTitle>
          </CardHeader>
          <CardContent>
            <LogForm
              log={selectedLog}
              onSuccess={handleSuccess}
              onCancel={handleCancel}
            />
          </CardContent>
        </Card>
      )}

      {/* ログリスト */}
      <div className="space-y-4">
        {logs.length === 0 ? (
          <Card className="card-fresh text-center py-12">
            <CardContent className="space-y-4">
              <div className="text-6xl">📝</div>
              <h3 className="text-xl font-semibold text-gray-900">まだログがありません</h3>
              <p className="text-gray-600">最初の趣味ログを作成してみましょう！</p>
              {isAuthenticated ? (
                <Button onClick={() => setShowForm(true)} className="btn-fresh mt-4">
                  ✨ 最初のログを作成
                </Button>
              ) : (
                <Link to="/login">
                  <Button className="btn-fresh mt-4">
                    🔒 ログインしてログを作成
                  </Button>
                </Link>
              )}
            </CardContent>
          </Card>
        ) : (
          <div className="grid-responsive">
            {logs.map((log) => {
              const isOwner = user && log.author && log.author.id === user.id;
              
              return (
                <Card key={log.id} className="card-fresh overflow-hidden">
                  {/* Clickable card content area */}
                  <div 
                    className="cursor-pointer"
                    onClick={() => navigate(`/logs/${log.id}`)}
                  >
                    <CardHeader>
                      <CardTitle className="line-clamp-2 text-gray-900 hover:text-fresh-600 transition-colors">
                        {log.title}
                      </CardTitle>
                    </CardHeader>
                    <CardContent className="space-y-3">
                      <p className="text-gray-700 line-clamp-3">
                        {log.content_md.substring(0, 150)}...
                      </p>
                      <div className="flex flex-col sm:flex-row sm:justify-between text-xs text-gray-500 space-y-1 sm:space-y-0">
                        <span>📅 作成: {new Date(log.created_at).toLocaleDateString('ja-JP')}</span>
                        <span>🔄 更新: {new Date(log.updated_at).toLocaleDateString('ja-JP')}</span>
                      </div>
                    </CardContent>
                  </div>
                  
                  {/* Action buttons - only shown to log owner */}
                  {isOwner && (
                    <CardFooter className="bg-gradient-to-r from-gray-50 to-white border-t border-gray-100 py-3 px-4">
                      <div className="flex items-center gap-2 w-full">
                        <Button 
                          onClick={(e) => {
                            e.stopPropagation();
                            handleEdit(log);
                          }}
                          size="sm"
                          variant="outline"
                          className="flex-1 text-fresh-600 border-fresh-200 hover:bg-fresh-50 hover:border-fresh-300 transition-all duration-200 font-medium"
                        >
                          <Edit2 className="w-4 h-4 mr-1.5" />
                          編集
                        </Button>
                        <Button 
                          onClick={(e) => {
                            e.stopPropagation();
                            handleDelete(log.id.toString());
                          }}
                          size="sm"
                          variant="outline"
                          className="flex-1 text-red-600 border-red-200 hover:bg-red-50 hover:border-red-300 transition-all duration-200 font-medium"
                        >
                          <Trash2 className="w-4 h-4 mr-1.5" />
                          削除
                        </Button>
                      </div>
                    </CardFooter>
                  )}
                </Card>
              );
            })}
          </div>
        )}
      </div>
    </div>
  );
}<|MERGE_RESOLUTION|>--- conflicted
+++ resolved
@@ -21,13 +21,9 @@
   const [error, setError] = useState<string | null>(null);
   const [showForm, setShowForm] = useState(false);
   const [selectedLog, setSelectedLog] = useState<Log | undefined>(undefined);
-<<<<<<< HEAD
   const { isAuthenticated, user } = useAuth();
   const navigate = useNavigate();
-=======
-  const [searchQuery, setSearchQuery] = useState('');
-  const { isAuthenticated } = useAuth();
->>>>>>> 3a77816a
+  const [searchQuery, setSearchQuery] = useState(''); 
 
   const fetchLogs = async (search?: string) => {
     try {
