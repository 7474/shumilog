import { describe, it, expect } from 'vitest';
import { render, screen } from '@testing-library/react';
import { BrowserRouter } from 'react-router-dom';
import { LogCard } from '@/components/LogCard';
import { Log } from '@/models';

// Helper to wrap component with Router
function renderWithRouter(ui: React.ReactElement) {
  return render(<BrowserRouter>{ui}</BrowserRouter>);
}

describe('LogCard', () => {
  const mockLog: Log = {
    id: '1',
    title: 'Test Log Title',
    content_md:
      'This is a test content for the log entry. It should be displayed in the card preview.',
    is_public: true,
    privacy: 'public',
    created_at: '2024-01-15T10:00:00Z',
    updated_at: '2024-01-15T10:00:00Z',
    user: {
      id: 'user1',
      display_name: 'Test User',
      twitter_username: 'testuser',
      avatar_url: 'https://example.com/avatar.jpg',
      created_at: '2024-01-01T00:00:00Z',
    },
<<<<<<< HEAD
    tags: [
      {
        id: 'tag1',
        name: 'Anime',
        description: '',
        created_by: 'user1',
        created_at: '2024-01-01T00:00:00Z',
        updated_at: '2024-01-01T00:00:00Z',
      },
      {
        id: 'tag2',
        name: 'Gaming',
        description: '',
        created_by: 'user1',
        created_at: '2024-01-01T00:00:00Z',
        updated_at: '2024-01-01T00:00:00Z',
      },
=======
    associated_tags: [
      { id: 'tag1', name: 'Anime', description: '', created_by: 'user1', created_at: '2024-01-01T00:00:00Z', updated_at: '2024-01-01T00:00:00Z' },
      { id: 'tag2', name: 'Gaming', description: '', created_by: 'user1', created_at: '2024-01-01T00:00:00Z', updated_at: '2024-01-01T00:00:00Z' },
>>>>>>> cace2470
    ],
  };

  it('renders log title', () => {
    renderWithRouter(<LogCard log={mockLog} />);
    expect(screen.getByText('Test Log Title')).toBeInTheDocument();
  });

  it('renders content preview', () => {
    renderWithRouter(<LogCard log={mockLog} />);
    expect(screen.getByText(/This is a test content/)).toBeInTheDocument();
  });

  it('renders author information', () => {
    renderWithRouter(<LogCard log={mockLog} />);
    expect(screen.getByText('Test User')).toBeInTheDocument();
    expect(screen.getByAltText('Test User')).toBeInTheDocument();
  });

  it('renders tags', () => {
    renderWithRouter(<LogCard log={mockLog} />);
    expect(screen.getByText('Anime')).toBeInTheDocument();
    expect(screen.getByText('Gaming')).toBeInTheDocument();
  });

  it('renders date in Japanese format', () => {
    renderWithRouter(<LogCard log={mockLog} />);
    const dateElement = screen.getByText(/2024/);
    expect(dateElement).toBeInTheDocument();
  });

  it('truncates long content with ellipsis', () => {
    const longLog: Log = {
      ...mockLog,
      content_md: 'a'.repeat(200),
    };
    renderWithRouter(<LogCard log={longLog} />);
    const contentText = screen.getByText(/a+\.\.\./);
    expect(contentText).toBeInTheDocument();
  });

  it('shows tag count indicator when more than 3 tags', () => {
    const logWithManyTags: Log = {
      ...mockLog,
<<<<<<< HEAD
      tags: [
        {
          id: 'tag1',
          name: 'Tag1',
          description: '',
          created_by: 'user1',
          created_at: '2024-01-01T00:00:00Z',
          updated_at: '2024-01-01T00:00:00Z',
        },
        {
          id: 'tag2',
          name: 'Tag2',
          description: '',
          created_by: 'user1',
          created_at: '2024-01-01T00:00:00Z',
          updated_at: '2024-01-01T00:00:00Z',
        },
        {
          id: 'tag3',
          name: 'Tag3',
          description: '',
          created_by: 'user1',
          created_at: '2024-01-01T00:00:00Z',
          updated_at: '2024-01-01T00:00:00Z',
        },
        {
          id: 'tag4',
          name: 'Tag4',
          description: '',
          created_by: 'user1',
          created_at: '2024-01-01T00:00:00Z',
          updated_at: '2024-01-01T00:00:00Z',
        },
        {
          id: 'tag5',
          name: 'Tag5',
          description: '',
          created_by: 'user1',
          created_at: '2024-01-01T00:00:00Z',
          updated_at: '2024-01-01T00:00:00Z',
        },
=======
      associated_tags: [
        { id: 'tag1', name: 'Tag1', description: '', created_by: 'user1', created_at: '2024-01-01T00:00:00Z', updated_at: '2024-01-01T00:00:00Z' },
        { id: 'tag2', name: 'Tag2', description: '', created_by: 'user1', created_at: '2024-01-01T00:00:00Z', updated_at: '2024-01-01T00:00:00Z' },
        { id: 'tag3', name: 'Tag3', description: '', created_by: 'user1', created_at: '2024-01-01T00:00:00Z', updated_at: '2024-01-01T00:00:00Z' },
        { id: 'tag4', name: 'Tag4', description: '', created_by: 'user1', created_at: '2024-01-01T00:00:00Z', updated_at: '2024-01-01T00:00:00Z' },
        { id: 'tag5', name: 'Tag5', description: '', created_by: 'user1', created_at: '2024-01-01T00:00:00Z', updated_at: '2024-01-01T00:00:00Z' },
>>>>>>> cace2470
      ],
    };
    renderWithRouter(<LogCard log={logWithManyTags} />);
    expect(screen.getByText('+2')).toBeInTheDocument();
  });

  it('renders without tags when log has no tags', () => {
    const logWithoutTags: Log = {
      ...mockLog,
      associated_tags: [],
    };
    renderWithRouter(<LogCard log={logWithoutTags} />);
    expect(screen.queryByText('Anime')).not.toBeInTheDocument();
  });

  it('renders without avatar when author has no avatar_url', () => {
    const logWithoutAvatar: Log = {
      ...mockLog,
      user: {
        ...mockLog.user,
        avatar_url: undefined,
      },
    };
    renderWithRouter(<LogCard log={logWithoutAvatar} />);
    expect(screen.getByText('Test User')).toBeInTheDocument();
    expect(screen.queryByAltText('Test User')).not.toBeInTheDocument();
  });

  it('links to the correct log detail page', () => {
    const { container } = renderWithRouter(<LogCard log={mockLog} />);
    const link = container.querySelector('a');
    expect(link).toHaveAttribute('href', '/logs/1');
  });
});<|MERGE_RESOLUTION|>--- conflicted
+++ resolved
@@ -26,29 +26,9 @@
       avatar_url: 'https://example.com/avatar.jpg',
       created_at: '2024-01-01T00:00:00Z',
     },
-<<<<<<< HEAD
-    tags: [
-      {
-        id: 'tag1',
-        name: 'Anime',
-        description: '',
-        created_by: 'user1',
-        created_at: '2024-01-01T00:00:00Z',
-        updated_at: '2024-01-01T00:00:00Z',
-      },
-      {
-        id: 'tag2',
-        name: 'Gaming',
-        description: '',
-        created_by: 'user1',
-        created_at: '2024-01-01T00:00:00Z',
-        updated_at: '2024-01-01T00:00:00Z',
-      },
-=======
     associated_tags: [
       { id: 'tag1', name: 'Anime', description: '', created_by: 'user1', created_at: '2024-01-01T00:00:00Z', updated_at: '2024-01-01T00:00:00Z' },
       { id: 'tag2', name: 'Gaming', description: '', created_by: 'user1', created_at: '2024-01-01T00:00:00Z', updated_at: '2024-01-01T00:00:00Z' },
->>>>>>> cace2470
     ],
   };
 
@@ -93,56 +73,12 @@
   it('shows tag count indicator when more than 3 tags', () => {
     const logWithManyTags: Log = {
       ...mockLog,
-<<<<<<< HEAD
-      tags: [
-        {
-          id: 'tag1',
-          name: 'Tag1',
-          description: '',
-          created_by: 'user1',
-          created_at: '2024-01-01T00:00:00Z',
-          updated_at: '2024-01-01T00:00:00Z',
-        },
-        {
-          id: 'tag2',
-          name: 'Tag2',
-          description: '',
-          created_by: 'user1',
-          created_at: '2024-01-01T00:00:00Z',
-          updated_at: '2024-01-01T00:00:00Z',
-        },
-        {
-          id: 'tag3',
-          name: 'Tag3',
-          description: '',
-          created_by: 'user1',
-          created_at: '2024-01-01T00:00:00Z',
-          updated_at: '2024-01-01T00:00:00Z',
-        },
-        {
-          id: 'tag4',
-          name: 'Tag4',
-          description: '',
-          created_by: 'user1',
-          created_at: '2024-01-01T00:00:00Z',
-          updated_at: '2024-01-01T00:00:00Z',
-        },
-        {
-          id: 'tag5',
-          name: 'Tag5',
-          description: '',
-          created_by: 'user1',
-          created_at: '2024-01-01T00:00:00Z',
-          updated_at: '2024-01-01T00:00:00Z',
-        },
-=======
       associated_tags: [
         { id: 'tag1', name: 'Tag1', description: '', created_by: 'user1', created_at: '2024-01-01T00:00:00Z', updated_at: '2024-01-01T00:00:00Z' },
         { id: 'tag2', name: 'Tag2', description: '', created_by: 'user1', created_at: '2024-01-01T00:00:00Z', updated_at: '2024-01-01T00:00:00Z' },
         { id: 'tag3', name: 'Tag3', description: '', created_by: 'user1', created_at: '2024-01-01T00:00:00Z', updated_at: '2024-01-01T00:00:00Z' },
         { id: 'tag4', name: 'Tag4', description: '', created_by: 'user1', created_at: '2024-01-01T00:00:00Z', updated_at: '2024-01-01T00:00:00Z' },
         { id: 'tag5', name: 'Tag5', description: '', created_by: 'user1', created_at: '2024-01-01T00:00:00Z', updated_at: '2024-01-01T00:00:00Z' },
->>>>>>> cace2470
       ],
     };
     renderWithRouter(<LogCard log={logWithManyTags} />);
